<script lang="ts">
	import { onMount, getContext } from 'svelte';
	import { goto } from '$app/navigation';

	import { WEBUI_NAME, mobile, showSidebar, user } from '$lib/stores';
	import MenuLines from '$lib/components/icons/MenuLines.svelte';
	import { page } from '$app/stores';
	import MaterialIcon from '$lib/components/common/MaterialIcon.svelte';
	import GovKno from '$lib/components/icons/GovKno.svelte';

	const i18n = getContext('i18n');

	let loaded = false;

	onMount(async () => {
		// Add any authentication/authorization logic here if needed
		loaded = true;
	});
</script>

<svelte:head>
	<title>
		{$i18n?.t('Knowledge Repository') || 'Knowledge Repository'} • {$WEBUI_NAME}
	</title>
</svelte:head>

{#if loaded}
	<div
		class="flex flex-col w-full h-screen max-h-[100dvh] transition-width duration-200 ease-in-out {$showSidebar
			? 'md:max-w-[calc(100%-300px)]'
			: 'md:max-w-[calc(100%-80px)]'} max-w-full"
	>
		<nav class="px-2.5 pt-2 backdrop-blur-xl drag-region">
			<div class="flex justify-between items-center gap-1">
<<<<<<< HEAD
				<div class="{!$mobile ? 'md:hidden' : ''} self-center flex flex-none items-center">
=======
				<div class="{!$mobile ? 'hidden' : ''} self-center flex flex-none items-center">
>>>>>>> 38b74fbf
					<button
						class="flex items-center justify-center rounded-lg size-10 hover:bg-gray-100 dark:hover:bg-gray-850 transition"
						aria-label="Toggle Sidebar"
						on:click={() => showSidebar.set(!$showSidebar)}
					>
						<MaterialIcon name="menu" className="w-6 h-6" />
					</button>
				</div>
			

				<div
					class="mt-0.5 {$mobile
						? 'me-4'
						: 'ms-6'} gap-2 item-center flex flex-row py-1 dark:bg-transparent"
				>
					<div class="flex md:self-center text-lg font-medium px-0.5 mt-1">
						<GovKno />
					</div>
					<div class="flex md:self-center text-lg font-medium px-0.5">
						{$i18n?.t('Gov Government Repository') || 'Gov Government Repository'}
					</div>
				</div>

				<div />
			</div>
		</nav>
		<div class="h-[calc(100vh-2rem)] max-h-[100dvh] dark:bg-transparent">
			<div class="p-[16px] {$mobile ? '' : 'px-8'} flex-1 max-h-full overflow-y-auto">
				<slot />
			</div>
		</div>
	</div>
{/if}<|MERGE_RESOLUTION|>--- conflicted
+++ resolved
@@ -32,11 +32,7 @@
 	>
 		<nav class="px-2.5 pt-2 backdrop-blur-xl drag-region">
 			<div class="flex justify-between items-center gap-1">
-<<<<<<< HEAD
 				<div class="{!$mobile ? 'md:hidden' : ''} self-center flex flex-none items-center">
-=======
-				<div class="{!$mobile ? 'hidden' : ''} self-center flex flex-none items-center">
->>>>>>> 38b74fbf
 					<button
 						class="flex items-center justify-center rounded-lg size-10 hover:bg-gray-100 dark:hover:bg-gray-850 transition"
 						aria-label="Toggle Sidebar"
@@ -45,7 +41,6 @@
 						<MaterialIcon name="menu" className="w-6 h-6" />
 					</button>
 				</div>
-			
 
 				<div
 					class="mt-0.5 {$mobile
