--- conflicted
+++ resolved
@@ -1209,11 +1209,9 @@
 							</div>
 						</div>
 						<div
-<<<<<<< HEAD
-							class="scroll-to-top-box fixed hidden bottom-[130px] left-[0] pt-[36px] flex justify-center w-[300px] h-[108px] shadow-bg"
-=======
-							class="scroll-to-top-box fixed bottom-[130px] {$isRTL ? 'right-[0]' : 'left-[0]'} pt-[36px] flex justify-center w-[300px] h-[108px] shadow-bg"
->>>>>>> 205a08cb
+							class="scroll-to-top-box fixed bottom-[130px] {$isRTL
+								? 'right-[0]'
+								: 'left-[0]'} pt-[36px] flex justify-center w-[300px] h-[108px] shadow-bg"
 						>
 							<button
 								class="flex justify-center items-center w-[32px] h-[32px] border border-[#E5EBF3] bg-[#FBFCFC] rounded-full"
