--- conflicted
+++ resolved
@@ -519,11 +519,7 @@
 	id="sidebar"
 	role="navigation"
 	class=" h-screen max-h-[100dvh] min-h-screen select-none shadown-none border-0 {$showSidebar
-<<<<<<< HEAD
-		? `md:relative w-[300px] max-w-[300px] ${$mobile ? 'w-[0px] absolute' : 'w-[80px]'}`
-=======
 		? `md:relative w-[300px] max-w-[300px] ${$mobile ? 'w-[0px]' : 'w-[80px]'}`
->>>>>>> 551b4133
 		: $mobile
 			? 'w-[0px] absolute'
 			: 'w-[80px]'} {$isApp
@@ -536,103 +532,6 @@
 	<div
 		class="flex flex-col justify-between max-h-[100dvh] overflow-x-hidden z-50 bg-white dark:bg-gray-950 shadow-[0px_48px_96px_0px_rgba(0,0,0,0.08)] dark:shadow-none"
 	>
-<<<<<<< HEAD
-		<div class="sidebar__top h-[calc(100vh-58px)] overflow-y-auto">
-			<div
-				class="flex justify-between items-center text-gray-600 dark:text-gray-400"
-				class:justify-center={!$showSidebar}
-			>
-				<!-- Menu Icon behaves like other sidebar buttons -->
-				{#if $mobile}
-					<img
-						src="/logo-dark.png"
-						alt="GovGPT Logo"
-						class="h-[50px] p-4 filter dark:invert dark:brightness-0 dark:contrast-200"
-					/>
-				{:else}
-					<a
-						class="p-[14px] flex items-center rounded-lg transition-all duration-300 ease-in-out"
-						class:justify-center={!$showSidebar}
-						href="#"
-						on:click={onSidebarClick}
-					>
-						<div
-							class="self-center transition-all duration-300 ease-in-out"
-							class:mr-[15px]={$showSidebar}
-						>
-							<MaterialIcon name="menu" size="1.1rem" />
-						</div>
-					</a>
-				{/if}
-
-				<!-- Search icon only when sidebar is expanded, right aligned -->
-				{#if $showSidebar}
-					{#if $mobile}
-						<div class="flex-1 flex justify-end transition-all duration-300 ease-in-out">
-							<button
-								class="hover:bg-gray-100 dark:hover:bg-gray-900 outline-none rounded-lg p-2 transition-all duration-300 ease-in-out"
-								on:click={onSidebarClick}
-								draggable="false"
-							>
-								<MaterialIcon name="close" size="1.1rem" />
-							</button>
-						</div>
-					{:else}
-						<div class="flex-1 flex justify-end transition-all duration-300 ease-in-out">
-							<button
-								class="hover:bg-gray-100 dark:hover:bg-gray-900 outline-none rounded-lg p-2 transition-all duration-300 ease-in-out"
-								on:click={() => {
-									showSearch.set(true);
-								}}
-								draggable="false"
-							>
-								<MaterialIcon name="search" size="1.1rem" />
-							</button>
-						</div>
-					{/if}
-				{/if}
-			</div>
-
-			{#if false && $user?.role === 'admin'}
-				<div class="px-1.5 flex justify-center text-gray-800 dark:text-gray-200">
-					<a
-						class="grow flex items-center rounded-lg px-2 py-[7px] hover:bg-gray-100 dark:hover:bg-gray-900 transition-all duration-300 ease-in-out"
-						class:justify-center={!$showSidebar}
-						href="/home"
-						on:click={() => {
-							selectedChatId = null;
-							chatId.set('');
-
-							if ($mobile) {
-								showSidebar.set(false);
-							}
-						}}
-						draggable="false"
-					>
-						<!-- Icon -->
-						<div
-							class="self-center transition-all duration-300 ease-in-out"
-							class:mr-[15px]={$showSidebar}
-						>
-							<MaterialIcon name="home" size="1.1rem" />
-						</div>
-
-						<!-- Label -->
-						<div
-							class="self-center font-medium text-sm text-gray-850 dark:text-white leading-[22px] transition-all duration-300 ease-in-out"
-							class:hidden={!$showSidebar}
-						>
-							{$i18n.t('Home')}
-						</div>
-					</a>
-				</div>
-			{/if}
-
-			<div class="flex justify-center text-gray-800 dark:text-gray-200 p-2 py-1">
-				<a
-					id="sidebar-new-chat-button"
-					class="p-2 flex items-center flex-1 rounded-lg h-full text-right hover:bg-gray-100 dark:hover:bg-gray-900 transition-all duration-300 ease-in-out no-drag-region"
-=======
 		<div class="px-[8px] py-[24px] sidebar__top h-[calc(100vh-58px)] overflow-y-auto">
 		 {#if $mobile}
 		<div class="sidebar__mobile">
@@ -663,7 +562,6 @@
 				<a
 					id="sidebar-new-chat-button"
 					class="pl-[10px] py-[8px] flex items-center rounded-lg h-full text-right hover:bg-gradient-bg-2 dark:hover:bg-gray-900 transition-all duration-300 ease-in-out no-drag-region"
->>>>>>> 551b4133
 					class:justify-center={!$showSidebar}
 					href="/"
 					draggable="false"
@@ -678,38 +576,6 @@
 						}, 0);
 					}}
 				>
-<<<<<<< HEAD
-					<div class="flex items-center">
-						<!-- Icon -->
-						<div
-							class="self-center transition-all duration-300 ease-in-out"
-							class:mr-[15px]={$showSidebar}
-						>
-							<MaterialIcon name="border_color" size="1.1rem" />
-						</div>
-
-						<!-- Label -->
-						<div
-							class="self-center font-medium text-sm text-gray-850 dark:text-white leading-[22px] transition-all duration-300 ease-in-out"
-							class:hidden={!$showSidebar}
-						>
-							{$i18n.t('New Chat')}
-						</div>
-					</div>
-				</a>
-			</div>
-
-			{#if $mobile}
-			<div class="flex justify-center text-gray-800 dark:text-gray-200 p-2 py-1">
-				<a
-					id="sidebar-new-chat-button"
-					class="p-2 flex items-center flex-1 rounded-lg h-full text-right hover:bg-gray-100 dark:hover:bg-gray-900 transition-all duration-300 ease-in-out no-drag-region"
-					class:justify-center={!$showSidebar}
-					href="/"
-					draggable="false"
-					on:click={() => {
-						showSearch.set(true);
-=======
 					<NewChat  />
 				</a>
 			</div>
@@ -826,70 +692,27 @@
 								showSidebar.set(false);
 							}
 						}, 0);
->>>>>>> 551b4133
 					}}
 				>
 					<div class="flex items-center">
 						<!-- Icon -->
 						<div
-<<<<<<< HEAD
-							class="self-center transition-all duration-300 ease-in-out"
-							class:mr-[15px]={$showSidebar}
-						>
-							<MaterialIcon name="search" size="1.1rem" />
-=======
 							class="flex items-center self-center transition-all duration-300 ease-in-out"
 							class:mr-[8px]={$showSidebar}
 						>
 							<NewChat  />
->>>>>>> 551b4133
 						</div>
 
 						<!-- Label -->
 						<div
-<<<<<<< HEAD
-							class="self-center font-medium text-sm text-gray-850 dark:text-white leading-[22px] transition-all duration-300 ease-in-out"
-							class:hidden={!$showSidebar}
-						>
-							{$i18n.t('Search')}
-=======
 							class="self-center link-style text-typography-titles dark:text-white transition-all duration-300 ease-in-out"
 							class:hidden={!$showSidebar}
 						>
 							{$i18n.t('New Chat')}
->>>>>>> 551b4133
 						</div>
 					</div>
 				</a>
 			</div>
-<<<<<<< HEAD
-			{/if}
-
-			{#if false && ($config?.features?.enable_notes ?? false) && ($user?.role === 'admin' || ($user?.permissions?.features?.notes ?? true))}
-				<div class="flex justify-center text-gray-800 dark:text-gray-200">
-					<a
-						class="p-[14px] grow flex items-center rounded-lg hover:bg-gray-100 dark:hover:bg-gray-900 transition-all duration-300 ease-in-out"
-						class:justify-center={!$showSidebar}
-						href="/notes"
-						on:click={() => {
-							selectedChatId = null;
-							chatId.set('');
-
-							if ($mobile) {
-								showSidebar.set(false);
-							}
-						}}
-						draggable="false"
-					>
-						<!-- Icon -->
-						<div
-							class="self-center transition-all duration-300 ease-in-out"
-							class:mr-[15px]={$showSidebar}
-						>
-							<MaterialIcon name="sticky_note_2" size="1.1rem" />
-						</div>
-
-=======
 {/if}
 
 			{#if ($config?.features?.enable_notes ?? false) && ($user?.role === 'admin' || ($user?.permissions?.features?.notes ?? true))}
@@ -960,56 +783,12 @@
 							<MaterialIcon name="workspaces" size="1.1rem" />
 						</div>
 
->>>>>>> 551b4133
 						<!-- Label -->
 						<div
 							class="self-center translate-y-[0.5px] transition-all duration-300 ease-in-out"
 							class:hidden={!$showSidebar}
 						>
-<<<<<<< HEAD
-							<div class="self-center font-medium text-sm leading-[22px]">
-								{$i18n.t('Notes')}
-=======
 							<div class="self-center  link-style text-typography-titles">
-								{$i18n.t('Workspace')}
->>>>>>> 551b4133
-							</div>
-						</div>
-					</a>
-				</div>
-			{/if}
-
-<<<<<<< HEAD
-			{#if $user?.role === 'admin' || $user?.permissions?.workspace?.models || $user?.permissions?.workspace?.knowledge || $user?.permissions?.workspace?.prompts || $user?.permissions?.workspace?.tools}
-				<div class="flex justify-center text-gray-800 dark:text-gray-200 py-1">
-					<a
-						class="p-2 grow flex items-center rounded-lg hover:bg-gray-100 dark:hover:bg-gray-900 transition-all duration-300 ease-in-out"
-						class:justify-center={!$showSidebar}
-						href="/workspace"
-						on:click={() => {
-							selectedChatId = null;
-							chatId.set('');
-
-							if ($mobile) {
-								showSidebar.set(false);
-							}
-						}}
-						draggable="false"
-					>
-						<!-- Icon -->
-						<div
-							class="self-center transition-all duration-300 ease-in-out"
-							class:mr-[15px]={$showSidebar}
-						>
-							<MaterialIcon name="workspaces" size="1.1rem" />
-						</div>
-
-						<!-- Label -->
-						<div
-							class="self-center translate-y-[0.5px] transition-all duration-300 ease-in-out"
-							class:hidden={!$showSidebar}
-						>
-							<div class="self-center font-medium text-sm leading-[22px]">
 								{$i18n.t('Workspace')}
 							</div>
 						</div>
@@ -1047,51 +826,6 @@
 										</div>
 
 										<div class="self-center translate-y-[0.5px] {$showSidebar ? '' : 'hidden'}">
-											<div class=" self-center font-medium text-sm line-clamp-1">
-												{model?.name ?? modelId}
-											</div>
-										</div>
-									</a>
-								</div>
-							{/if}
-						{/each}
-					</div>
-				{/if}
-
-				{#if $config?.features?.enable_channels && ($user?.role === 'admin' || $channels.length > 0)}
-					<Folder
-						className="px-2 mt-0.5"
-=======
-			<div class="relative flex flex-col flex-1 overflow-y-auto overflow-x-hidden">
-				{#if false && ($models ?? []).length > 0 && ($settings?.pinnedModels ?? []).length > 0}
-					<div class="mt-0.5">
-						{#each $settings.pinnedModels as modelId (modelId)}
-							{@const model = $models.find((model) => model.id === modelId)}
-							{#if model}
-								<div class="p-[14px] flex justify-center text-gray-800 dark:text-gray-200">
-									<a
-										class="grow flex items-center space-x-2.5 rounded-lg px-2 py-[7px] hover:bg-gray-100 dark:hover:bg-gray-900 transition"
-										href="/?model={modelId}"
-										on:click={() => {
-											selectedChatId = null;
-											chatId.set('');
-
-											if ($mobile) {
-												showSidebar.set(false);
-											}
-										}}
-										draggable="false"
-									>
-										<div class="self-center shrink-0">
-											<img
-												crossorigin="anonymous"
-												src={model?.info?.meta?.profile_image_url ?? '/static/favicon.png'}
-												class=" size-5 rounded-full -translate-x-[0.5px]"
-												alt="logo"
-											/>
-										</div>
-
-										<div class="self-center translate-y-[0.5px] {$showSidebar ? '' : 'hidden'}">
 											<div class=" self-center  link-style text-typography-titles line-clamp-1">
 												{model?.name ?? modelId}
 											</div>
@@ -1106,7 +840,6 @@
 				{#if $config?.features?.enable_channels && ($user?.role === 'admin' || $channels.length > 0)}
 					<Folder
 						className=" mt-0.5"
->>>>>>> 551b4133
 						name={$i18n.t('Channels')}
 						dragAndDrop={false}
 						showSidebar={$showSidebar}
@@ -1133,11 +866,7 @@
 				{/if}
 
 				<Folder
-<<<<<<< HEAD
-					className="px-2"
-=======
 					className=""
->>>>>>> 551b4133
 					name={$i18n.t('Folders')}
 					onAdd={() => {
 						createFolder();
@@ -1156,7 +885,6 @@
 							});
 							if (!chat && item) {
 								chat = await importChat(localStorage.token, item.chat, item?.meta ?? {});
-<<<<<<< HEAD
 							}
 
 							if (chat) {
@@ -1181,32 +909,6 @@
 								return;
 							}
 
-=======
-							}
-
-							if (chat) {
-								console.log(chat);
-								if (chat.folder_id) {
-									const res = await updateChatFolderIdById(localStorage.token, chat.id, null).catch(
-										(error) => {
-											toast.error(`${error}`);
-											return null;
-										}
-									);
-								}
-
-								if (chat.pinned) {
-									const res = await toggleChatPinnedStatusById(localStorage.token, chat.id);
-								}
-
-								initChatList();
-							}
-						} else if (type === 'folder') {
-							if (folders[id].parent_id === null) {
-								return;
-							}
-
->>>>>>> 551b4133
 							const res = await updateFolderParentIdById(localStorage.token, id, null).catch(
 								(error) => {
 									toast.error(`${error}`);
@@ -1313,25 +1015,15 @@
 					</div>
 				{/if}
 
-<<<<<<< HEAD
-				{#if $pinnedChats.length > 0}
-					<div class="flex flex-col space-y-1 rounded-xl p-4 pt-6">
-						<div class="text-xs text-gray-500 dark:text-gray-500 font-medium">
-=======
 				{#if $showSidebar && $pinnedChats.length > 0}
 					<div class="flex flex-col space-y-1 rounded-xl">
 						<div class="px-[16px] py-[8px] pt-[20px] mt-[12px] text-[12px] sm:text-[14px] leading-[22px] text-typography-secondary-body-text dark:text-gray-500 font-medium ">
->>>>>>> 551b4133
 							{$i18n.t('Pinned Chats')}
 						</div>
 						<div class="flex flex-col space-y-1 rounded-xl">
 							{#each $pinnedChats as chat, idx (`pinned-chat-${chat?.id ?? idx}`)}
 								<ChatItem
-<<<<<<< HEAD
-									className=""
-=======
 									className="pinned"
->>>>>>> 551b4133
 									id={chat.id}
 									title={chat.title}
 								/>
@@ -1342,11 +1034,7 @@
 
 
 
-<<<<<<< HEAD
-				<div class="relative flex flex-col flex-1 overflow-y-auto overflow-x-hidden p-2">
-=======
 				<div class="relative flex flex-col flex-1 overflow-y-auto overflow-x-hidden">
->>>>>>> 551b4133
 					{#if $showSidebar}
 						<div class=" flex-1 flex flex-col overflow-y-auto scrollbar-hidden">
 							<div class="py-1.5 ">
@@ -1354,11 +1042,7 @@
 									{#each $chats as chat, idx (`chat-${chat?.id ?? idx}`)}
 										{#if idx === 0 || (idx > 0 && chat.time_range !== $chats[idx - 1].time_range)}
 											<div
-<<<<<<< HEAD
-												class="w-full pl-2.5 text-xs text-gray-500 dark:text-gray-500 font-medium pt-5 border-t border-gray-100 dark:border-gray-900 {idx ===
-=======
 												class="w-full px-[16px] py-[8px] pt-[20px] mt-[12px] text-[12px] sm:text-[14px] leading-[22px] text-typography-secondary-body-text dark:text-gray-500 font-medium border-t border-gray-100 dark:border-gray-900 {idx ===
->>>>>>> 551b4133
 												0
 													? ''
 													: 'pt-5'} pb-1.5"
@@ -1437,15 +1121,9 @@
 				</div>
 			</div>
 		</div>
-<<<<<<< HEAD
-		<div class="sidebar__bottom">
-			<div
-				class="w-full p-[14px] flex flex-col left-[20px] bottom-[20px] bg-white dark:bg-gray-950 border-t border-gray-100 dark:border-gray-900"
-=======
 		<div class="p-[8px] pb-[24px] sidebar__bottom">
 			<div
 				class="w-full flex flex-col left-[20px] bottom-[20px] bg-white dark:bg-gray-950  dark:border-gray-900"
->>>>>>> 551b4133
 			>
 				{#if $user !== undefined && $user !== null}
 					<UserMenu
@@ -1457,34 +1135,22 @@
 						}}
 					>
 						<button
-<<<<<<< HEAD
-							class=" flex items-center rounded-xl w-full hover:bg-gray-100 dark:hover:bg-gray-900 {$showSidebar
-=======
 							class="px-[12px] py-[8px] flex items-center justify-between cursor-pointer rounded-xl w-full hover:bg-gradient-bg-2 dark:hover:bg-gray-900 {$showSidebar
->>>>>>> 551b4133
 								? ''
 								: 'justify-center'}"
 							on:click={() => {
 								showDropdown = !showDropdown;
 							}}
 						>
-<<<<<<< HEAD
-							<div class=" self-center {$showSidebar ? 'mr-[15px]' : ''}">
-=======
 						<div class="flex">
 							<div class=" self-center {$showSidebar ? 'mr-[8px]' : ''}">
->>>>>>> 551b4133
 								<img
 									src={$user?.profile_image_url}
 									class=" max-w-[30px] object-cover rounded-full"
 									alt="User profile"
 								/>
 							</div>
-<<<<<<< HEAD
-							<div class="self-center font-medium leading-[22px] {$showSidebar ? '' : 'hidden'}">
-=======
 							<div class="self-center link-style text-typography-titles  {$showSidebar ? '' : 'hidden'}">
->>>>>>> 551b4133
 								{$user?.name}
 							</div>
 							</div>
