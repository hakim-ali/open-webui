--- conflicted
+++ resolved
@@ -309,13 +309,8 @@
 					<div class="w-full">
 						<div class="flex {($settings?.chatBubble ?? true) ? 'justify-end pb-1' : 'w-full'}">
 							<div
-<<<<<<< HEAD
-								class="rounded-3xl {($settings?.chatBubble ?? true)
-									? `max-w-[90%] px-5 py-2 bg-neutral-300	 dark:bg-gray-850 ${
-=======
 								class="rounded-xl {($settings?.chatBubble ?? true)
 									? `max-w-[90%] px-5 py-2 bg-white dark:bg-gray-850 ${
->>>>>>> 551b4133
 											message.files ? 'rounded-tr-lg' : ''
 										}`
 									: ' w-full'}"
