--- conflicted
+++ resolved
@@ -61,11 +61,8 @@
 	import CheckNew from '../icons/CheckNew.svelte';
 	import Language from '../icons/Language.svelte';
 	import Attach from '../icons/Attach.svelte';
-<<<<<<< HEAD
-=======
 	import Save from '../icons/Save.svelte';
 
->>>>>>> 551b4133
 
 	import { KokoroWorker } from '$lib/workers/KokoroWorker';
 
@@ -101,14 +98,10 @@
 	export let codeInterpreterEnabled = false;
 	let isOpen = false;
 
-<<<<<<< HEAD
 	const Modeloptions = [
 		{ label: 'Gov knowledge', icon: MenuBook },
 		{ label: 'Procurement', icon: EditNotes }
 	];
-=======
-	const Modeloptions = [{"label":"Gov knowledge", "icon":MenuBook,},{"label":"Procurement", "icon":EditNotes}];
->>>>>>> 551b4133
 	let selected = Modeloptions[0];
 
 	function selectOption(option) {
@@ -194,21 +187,12 @@
 	let showToolsButton = false;
 	$: showToolsButton = toolServers.length + selectedToolIds.length > 0;
 
-<<<<<<< HEAD
 	let showWebSearchButton = true;
 	// $: showWebSearchButton =
 	// 	(atSelectedModel?.id ? [atSelectedModel.id] : selectedModels).length ===
 	// 	webSearchCapableModels.length &&
 	// 	$config?.features?.enable_web_search &&
 	// 	($_user.role === 'admin' || $_user?.permissions?.features?.web_search);
-=======
-	let showWebSearchButton = false;
-	$: showWebSearchButton =
-		(atSelectedModel?.id ? [atSelectedModel.id] : selectedModels).length ===
-		webSearchCapableModels.length &&
-		$config?.features?.enable_web_search &&
-		($_user.role === 'admin' || $_user?.permissions?.features?.web_search);
->>>>>>> 551b4133
 
 	let showImageGenerationButton = false;
 	$: showImageGenerationButton =
@@ -218,7 +202,6 @@
 		($_user.role === 'admin' || $_user?.permissions?.features?.image_generation);
 
 	let showCodeInterpreterButton = false;
-<<<<<<< HEAD
 	// $: showCodeInterpreterButton =
 	// 	(atSelectedModel?.id ? [atSelectedModel.id] : selectedModels).length ===
 	// 		codeInterpreterCapableModels.length &&
@@ -226,13 +209,6 @@
 	// 	($_user.role === 'admin' || $_user?.permissions?.features?.code_interpreter);
 
 	let showFileUploadButton = true;
-=======
-	$: showCodeInterpreterButton =
-		(atSelectedModel?.id ? [atSelectedModel.id] : selectedModels).length ===
-		codeInterpreterCapableModels.length &&
-		$config?.features?.enable_code_interpreter &&
-		($_user.role === 'admin' || $_user?.permissions?.features?.code_interpreter);
->>>>>>> 551b4133
 
 	const scrollToBottom = () => {
 		const element = document.getElementById('messages-container');
@@ -695,7 +671,7 @@
 						>
 							<div
 								class="p-[24px] flex-1 flex flex-col bounded-[12px] shadow-custom3  relative w-full rounded-3xl transition bg-[#FBFCFC] dark:bg-gray-400/5 dark:text-gray-100"
-								
+
 								dir={$settings?.chatDirection ?? 'auto'}
 							>
 								{#if files.length > 0}
@@ -1244,11 +1220,7 @@
 									{/if}
 								</div>
 
-<<<<<<< HEAD
-								<div class=" flex justify-between mt-[20px] mb-2.5 mx-0.5 max-w-full" dir="ltr">
-=======
 								<div class=" flex justify-between mt-[48px] max-w-full" dir="ltr">
->>>>>>> 551b4133
 									<div class="ml-1 self-end flex items-center flex-1 max-w-[80%]">
 										<!--<InputMenu
 											bind:selectedToolIds
@@ -1322,13 +1294,8 @@
 										{#if $_user && (showToolsButton || (toggleFilters && toggleFilters.length > 0) || showWebSearchButton || showImageGenerationButton || showCodeInterpreterButton)}
 											<!--<div
 												class="flex self-center w-[1px] h-4 mx-1.5 bg-gray-50 dark:bg-gray-800"
-<<<<<<< HEAD
-											/>
-											<div class="flex gap-1 items-center overflow-x-auto scrollbar-none flex-1">
-=======
 											/>-->
 											<div class="flex gap-[8px] items-center  flex-1">
->>>>>>> 551b4133
 												{#if showToolsButton}
 													<Tooltip
 														content={$i18n.t('{{COUNT}} Available Tools', {
@@ -1450,7 +1417,6 @@
 													</Tooltip>
 												{/if}
 
-<<<<<<< HEAD
 												{#if showFileUploadButton}
 													<Tooltip content={$i18n.t('Upload File')} placement="top">
 														<button
@@ -1513,25 +1479,7 @@
 													</div>
 												{/if}
 
-												
-=======
-												<div class="attach">
-  <button
-    type="button"
-    class="relative flex items-center px-[12px] gap-[4px] py-[8px] rounded-full shadow-custom3 border border-[#E5EBF3] bg-[#FBFCFC] hover:bg-[#CCDDFC] text-typography-titles text-[14px] leading-[22px] focus:outline-none"
-    on:click={() => filesInputElement.click()}
-    aria-label="Attach files"
-  >
-    <span class="w-[18px] h-[18px] flex items-center justify-center">
-      <Attach strokeWidth="2" className="w-[18px] h-[14px] text-[#36383b]" />
-    </span>
-    <span class="hidden @xl:block text-[14px] leading-[22px] text-typography-titles text-left whitespace-nowrap">
-      Attach files
-    </span>
-    <span class="absolute inset-0 border border-[#dee0e3] rounded-full pointer-events-none" aria-hidden="true"></span>
-  </button>
-</div>
->>>>>>> 551b4133
+
 											</div>
 											<div class="flex gap-[12px] items-center">
 												{#if false}
@@ -1725,7 +1673,7 @@
 														disabled={prompt === '' && files.length === 0}
 													>
 														<Save strokeWidth="2" disabled={prompt === '' && files.length === 0} />
-														
+
 													</button>
 												</Tooltip>
 											</div>
