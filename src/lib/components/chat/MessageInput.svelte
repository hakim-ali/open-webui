--- conflicted
+++ resolved
@@ -774,7 +774,7 @@
 	let govKnoPopoverStyle = '';
 
 	async function openGovKnoInfoPopover(e) {
-		e.stopPropagation()
+		e.stopPropagation();
 		e.preventDefault();
 		showGovKnoInfoPopover = true;
 		await tick();
@@ -793,12 +793,12 @@
 				}
 			}
 
-			bottom=150;
+			bottom = 150;
 			govKnoPopoverStyle = `position:fixed;left:${left}px;bottom:${bottom}px;z-index:9999;min-width:320px;max-width:340px;`;
 		}
 	}
 	function closeGovKnoInfoPopover(e) {
-		e.stopPropagation()
+		e.stopPropagation();
 		e.preventDefault();
 		showGovKnoInfoPopover = false;
 	}
@@ -1726,7 +1726,7 @@
 
 														{#if showWebSearchButton}
 															<button
-															disabled={attachFileEnabled && files.length!==0}
+																disabled={attachFileEnabled && files.length !== 0}
 																on:click|preventDefault={() => {
 																	webSearchEnabled = !webSearchEnabled;
 																	showGovKnoWebSearchToggle = false;
@@ -1737,7 +1737,11 @@
 																class="flex items-center flex justify-between w-full p-[16px] rounded-[12px] hover:bg-gradient-bg-2 transition-colors duration-300 focus:outline-hidden max-w-full overflow-hidden dark:hover:bg-gray-700 {webSearchEnabled ||
 																($settings?.webSearch ?? false) === 'always'
 																	? 'bg-gradient-bg-2 dark:text-sky-300  dark:bg-sky-200/5'
-																	: 'text-gray-600 dark:text-white '} { govBtnDisable ? 'bg-[#D5DBE6] disabled:cursor-not-allowed':''} {attachFileEnabled && files.length!==0 ? "disabled:opacity-50 disabled:cursor-not-allowed" : ''}"
+																	: 'text-gray-600 dark:text-white '} {govBtnDisable
+																	? 'bg-[#D5DBE6] disabled:cursor-not-allowed'
+																	: ''} {attachFileEnabled && files.length !== 0
+																	? 'disabled:opacity-50 disabled:cursor-not-allowed'
+																	: ''}"
 															>
 																<div class="flex items-center justify-center gap-[8px]">
 																	<GlobeAlt className="size-5" strokeWidth="1.75" />
@@ -1751,14 +1755,19 @@
 														{/if}
 														{#if showGovKnoButton}
 															<button
-															disabled={attachFileEnabled && files.length!==0}
+																disabled={attachFileEnabled && files.length !== 0}
 																on:click|preventDefault={() => saveGovKnoModel()}
 																type="button"
 																class="govkno-btn flex items-center justify-between w-full p-[16px] rounded-[12px] hover:bg-gradient-bg-2 gap-[4px] text-typography-titles text-[14px] leading-[22px] transition-colors duration-300 focus:outline-hidden max-w-full overflow-hidden dark:hover:bg-gray-800 {govBtnEnable
 																	? ' bg-gradient-bg-2 dark:text-sky-300 bg-sky-50 dark:bg-sky-200/5'
-																	: 'text-gray-600 dark:text-gray-300 '}{attachFileEnabled && files.length!==0 ? "disabled:opacity-50 disabled:cursor-not-allowed" : ''}"
+																	: 'text-gray-600 dark:text-gray-300 '}{attachFileEnabled &&
+																files.length !== 0
+																	? 'disabled:opacity-50 disabled:cursor-not-allowed'
+																	: ''}"
 															>
-																<div class="flex items-center justify-center gap-[8px] relative flex-row">
+																<div
+																	class="flex items-center justify-center gap-[8px] relative flex-row"
+																>
 																	<GovKno />
 																	<span
 																		class="whitespace-nowrap overflow-hidden text-ellipsis dark:text-white leading-none pr-0.5"
@@ -1770,54 +1779,42 @@
 																		bind:this={govKnoInfoIconEl}
 																		type="button"
 																		class="p-0.5 rounded-full hover:bg-gray-100 dark:hover:bg-gray-800 focus:outline-none"
-																		on:click|stopPropagation={(e)=>openGovKnoInfoPopover(e)}
+																		on:click|stopPropagation={(e) => openGovKnoInfoPopover(e)}
 																		aria-label="Info"
 																	>
 																		<Info className="size-4 text-gray dark:text-gray-300" />
 																	</button>
 																	{#if showGovKnoInfoPopover}
-
 																		<div
 																			class="bg-white dark:bg-[#010E1D] border border-gray-200 dark:border-gray-700 rounded-xl shadow-lg p-4 flex flex-col gap-3 animate-fade-in"
 																			style={govKnoPopoverStyle}
 																		>
 																			{#if $isRTL}
-<<<<<<< HEAD
 																				<div
 																					class="flex items-start justify-between mb-2 flex-row-reverse"
 																				>
 																					<button
 																						class="p-1 rounded-full hover:bg-gray-100 dark:hover:bg-gray-800 mr-2"
-																						on:click={closeGovKnoInfoPopover}
+																						on:click={(e) => closeGovKnoInfoPopover(e)}
 																						aria-label="Close"
 																					>
 																						<XMark
 																							className="size-4 text-gray-400 dark:text-gray-300"
 																						/>
-=======
-																				<div class="flex items-start justify-between mb-2 flex-row-reverse ">
-																					<button class="p-1 rounded-full hover:bg-gray-100 dark:hover:bg-gray-800 mr-2" on:click={(e)=>closeGovKnoInfoPopover(e)} aria-label="Close">
-																						<XMark className="size-4 text-gray-400 dark:text-gray-300" />
->>>>>>> c6509d80
 																					</button>
 																					<MenuBook className="size-6 ml-2 mt-0.5" />
 																				</div>
 																			{:else}
 																				<div class="flex items-start justify-between mb-2 flex-row">
 																					<MenuBook className="size-6 mr-2 mt-0.5" />
-<<<<<<< HEAD
 																					<button
 																						class="p-1 rounded-full hover:bg-gray-100 dark:hover:bg-gray-800 ml-auto"
-																						on:click={closeGovKnoInfoPopover}
+																						on:click={(e) => closeGovKnoInfoPopover(e)}
 																						aria-label="Close"
 																					>
 																						<XMark
 																							className="size-4 text-gray-400 dark:text-gray-300"
 																						/>
-=======
-																					<button class="p-1 rounded-full hover:bg-gray-100 dark:hover:bg-gray-800 ml-auto" on:click={(e)=>closeGovKnoInfoPopover(e)} aria-label="Close">
-																						<XMark className="size-4 text-gray-400 dark:text-gray-300" />
->>>>>>> c6509d80
 																					</button>
 																				</div>
 																			{/if}
