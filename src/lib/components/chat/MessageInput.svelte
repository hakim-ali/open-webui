--- conflicted
+++ resolved
@@ -1711,7 +1711,6 @@
 															</button>
 														{/if}
 														{#if showGovKnoButton}
-<<<<<<< HEAD
 															<button
 																on:click|preventDefault={() => saveGovKnoModel()}
 																type="button"
@@ -1722,30 +1721,12 @@
 																<div class="flex items-center justify-center gap-[8px]">
 																	<GovKno />
 																	<span
-																		class="whitespace-nowrap overflow-hidden text-ellipsis leading-none pr-0.5"
+																		class="whitespace-nowrap overflow-hidden text-ellipsis dark:text-white leading-none pr-0.5"
 																		>{$i18n.t('Gov Knowledge')}</span
 																	>
 																</div>
 																{#if govBtnEnable}<CheckFilter />{/if}
 															</button>
-=======
-																<button
-																	on:click|preventDefault={() => saveGovKnoModel()}
-																	type="button"
-																	class="govkno-btn flex items-center justify-between w-full p-[16px] rounded-[12px] hover:bg-gradient-bg-2 gap-[4px] text-typography-titles text-[14px] leading-[22px] transition-colors duration-300 focus:outline-hidden max-w-full overflow-hidden dark:hover:bg-gray-800 {govBtnEnable
-																		? ' bg-gradient-bg-2 dark:text-sky-300 bg-sky-50 dark:bg-sky-200/5'
-																		: 'text-gray-600 dark:text-gray-300 '}"
-																>
-																	<div class="flex items-center justify-center gap-[8px]">
-																		<GovKno />
-																		<span
-																			class="whitespace-nowrap overflow-hidden text-ellipsis dark:text-white leading-none pr-0.5"
-																			>{$i18n.t('Gov Knowledge')}</span
-																		>
-																	</div>
-																	{#if govBtnEnable}<CheckFilter />{/if}
-																</button>
->>>>>>> c8490f1e
 														{/if}
 														{#if showImageGenerationButton}
 															<Tooltip content={$i18n.t('Generate an image')} placement="top">
