--- conflicted
+++ resolved
@@ -1660,8 +1660,6 @@
 														bind:this={toggleContentElement}
 														class="absolute w-full max-w-[250px] bottom-[0] start-4 z-[40] p-2 mb-20 bg-white border-[#E5EBF3] dark:border-gray-800 dark:bg-[#010E1D] dark:border-gray-00 border rounded-[24px]"
 													>
-
-
 														{#if showFileUploadButton}
 															<button
 																on:click={() => {
@@ -1713,22 +1711,22 @@
 															</button>
 														{/if}
 														{#if showGovKnoButton}
-																<button
-																	on:click|preventDefault={() => saveGovKnoModel()}
-																	type="button"
-																	class="govkno-btn flex items-center justify-between w-full p-[16px] rounded-[12px] hover:bg-gradient-bg-2 gap-[4px] text-typography-titles text-[14px] leading-[22px] transition-colors duration-300 focus:outline-hidden max-w-full overflow-hidden dark:hover:bg-gray-800 {govBtnEnable
-																		? ' bg-gradient-bg-2 dark:text-sky-300 bg-sky-50 dark:bg-sky-200/5'
-																		: 'text-gray-600 dark:text-gray-300 '}"
-																>
-																	<div class="flex items-center justify-center gap-[8px]">
-																		<GovKno />
-																		<span
-																			class="whitespace-nowrap overflow-hidden text-ellipsis dark:text-white leading-none pr-0.5"
-																			>{$i18n.t('Gov Knowledge')}</span
-																		>
-																	</div>
-																	{#if govBtnEnable}<CheckFilter />{/if}
-																</button>
+															<button
+																on:click|preventDefault={() => saveGovKnoModel()}
+																type="button"
+																class="govkno-btn flex items-center justify-between w-full p-[16px] rounded-[12px] hover:bg-gradient-bg-2 gap-[4px] text-typography-titles text-[14px] leading-[22px] transition-colors duration-300 focus:outline-hidden max-w-full overflow-hidden dark:hover:bg-gray-800 {govBtnEnable
+																	? ' bg-gradient-bg-2 dark:text-sky-300 bg-sky-50 dark:bg-sky-200/5'
+																	: 'text-gray-600 dark:text-gray-300 '}"
+															>
+																<div class="flex items-center justify-center gap-[8px]">
+																	<GovKno />
+																	<span
+																		class="whitespace-nowrap overflow-hidden text-ellipsis dark:text-white leading-none pr-0.5"
+																		>{$i18n.t('Gov Knowledge')}</span
+																	>
+																</div>
+																{#if govBtnEnable}<CheckFilter />{/if}
+															</button>
 														{/if}
 														{#if showImageGenerationButton}
 															<Tooltip content={$i18n.t('Generate an image')} placement="top">
@@ -2123,19 +2121,15 @@
 												<Tooltip content={$i18n.t('Send message')}>
 													<button
 														id="send-message-button"
-<<<<<<< HEAD
-														class="{!((files.length >0 ) ? (prompt.length === 0 || files.length === 0) : prompt.length === 0)
+														class="{!(files.length > 0
+															? prompt.length === 0 || files.length === 0
+															: prompt.length === 0)
 															? 'bg-black text-white hover:bg-gray-900 dark:bg-white dark:text-black dark:hover:bg-gray-100 '
 															: 'text-white bg-gray-200 dark:text-gray-900 dark:bg-[#1F2531] disabled'} transition rounded-full p-1.5 self-center"
 														type="submit"
-														disabled={(files.length >0 ) ? (prompt.length === 0 || files.length === 0) : prompt.length === 0 }
-=======
-														class="{!(prompt === '' && files.length === 0) && !isUploading
-															? 'bg-black text-white hover:bg-gray-900 dark:bg-white dark:text-black dark:hover:bg-gray-100 '
-															: 'text-white bg-gray-200 dark:text-gray-900 dark:bg-[#1F2531] disabled'} transition rounded-full p-1.5 self-center"
-														type="submit"
-														disabled={(prompt === '' && files.length === 0) || isUploading}
->>>>>>> c8490f1e
+														disabled={files.length > 0
+															? prompt.length === 0 || files.length === 0
+															: prompt.length === 0}
 													>
 														<svg
 															xmlns="http://www.w3.org/2000/svg"
