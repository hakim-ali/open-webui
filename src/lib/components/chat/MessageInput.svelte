--- conflicted
+++ resolved
@@ -71,12 +71,9 @@
 	import { KokoroWorker } from '$lib/workers/KokoroWorker';
 	import { isRTL } from '$lib/i18n';
 	import Attachment from '../icons/Attachment.svelte';
-<<<<<<< HEAD
 	import Info from '../icons/Info.svelte';
-=======
 	import { validateDocuments } from '$lib/utils/documents';
 	import { DOCUMENT_TYPES } from '$lib/constants/documents';
->>>>>>> 8414bdeb
 
 	const i18n = getContext('i18n');
 
