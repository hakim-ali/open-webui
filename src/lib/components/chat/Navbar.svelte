--- conflicted
+++ resolved
@@ -37,10 +37,7 @@
 
 	import MaterialIcon from '$lib/components/common/MaterialIcon.svelte';
 
-<<<<<<< HEAD
-=======
 
->>>>>>> 551b4133
 	const i18n = getContext('i18n');
 
 	export let initNewChat: Function;
@@ -54,7 +51,7 @@
 
 	let showShareChatModal = false;
 	let showDownloadChatModal = false;
-	let isOn = false;
+	 let isOn = false
 </script>
 
 <ShareChatModal bind:show={showShareChatModal} chatId={$chatId} />
@@ -68,47 +65,6 @@
 	aria-label="New Chat"
 />
 
-<<<<<<< HEAD
-<nav
-	class="w-full flex items-center justify-between px-4 py-0 h-[56px] relative z-30 {$mobile
-		? 'bg-white dark:bg-gray-900 border-b border-[#dee0e3] dark:border-gray-800'
-		: 'bg-transparent'}"
->
-	{#if $mobile}
-		<button
-			class="flex items-center justify-center rounded-lg size-10 hover:bg-[#e5e7eb] transition"
-			aria-label="Toggle Sidebar"
-			on:click={() => showSidebar.set(!$showSidebar)}
-		>
-			<MaterialIcon name="menu" className="w-6 h-6" />
-		</button>
-		<button
-			class="flex items-center justify-center rounded-lg size-10 hover:bg-[#e5e7eb] transition"
-			aria-label="New Chat"
-			on:click={() => initNewChat()}
-		>
-			<MaterialIcon name="add" className="w-[18px] h-[18px]" />
-		</button>
-	{:else}
-		<div class="flex items-center">
-			<img
-				src="/logo-dark.png"
-				alt="GovGPT Logo"
-				class="w-[132px] h-[40px] filter dark:invert dark:brightness-0 dark:contrast-200"
-			/>
-
-			<div
-				class="flex-1 overflow-hidden max-w-full py-0.5
-			{$showSidebar ? 'ml-1' : ''}
-			"
-			>
-				{#if showModelSelector}
-					<ModelSelector bind:selectedModels showSetDefault={!shareEnabled} />
-				{/if}
-			</div>
-		</div>
-	{/if}
-=======
 <nav class="w-full flex items-center justify-between px-4 py-0 h-[56px] relative z-30 { $mobile ? ' dark:bg-gray-900 dark:border-gray-800' : 'bg-transparent' }">
   {#if $mobile}
     <button
@@ -237,5 +193,4 @@
 
     <!-- No add/new chat icon on desktop -->
   {/if}
->>>>>>> 551b4133
 </nav>