--- conflicted
+++ resolved
@@ -958,30 +958,11 @@
     log.exception(f"Error loading DEFAULT_PROMPT_SUGGESTIONS: {e}")
     default_prompt_suggestions = []
 if default_prompt_suggestions == []:
-<<<<<<< HEAD
-    all_suggestions = [
-=======
     all_suggestions =  [
->>>>>>> 551b4133
         {
             "title": ["Find Document"],
             "content": "Help me find the official document, policy, or guideline related to",
             "icon_name": "find_in_page",
-<<<<<<< HEAD
-            "icon_color": "#36383b"
-        },
-        {
-            "title": ["Summarize Text"],
-            "content": "Please summarize the following text and highlight the key points or conclusions",
-            "icon_name": "lightbulb",
-            "icon_color": "#20a17f"
-        },
-        {
-            "title": ["Draft Message"],
-            "content": "Help me draft a message, such as an email or memo regarding the following",
-            "icon_name": "contract_edit",
-            "icon_color": "#cc7a00"
-=======
             "icon_color": "#F57851"
         },
         {
@@ -989,7 +970,6 @@
             "content": "Please summarize the following text and highlight the key points or conclusions",
             "icon_name": "lightbulb",
             "icon_color": "#CC7A00"
->>>>>>> 551b4133
         },
         # {
         #     "title": ["Draft Message"],
@@ -1001,37 +981,12 @@
             "title": ["Compare Content"],
             "content": "Compare the following documents/text and highlight the key differences or similarities.",
             "icon_name": "library_books",
-<<<<<<< HEAD
-            "icon_color": "#36383b"
-=======
             "icon_color": "#008A57"
->>>>>>> 551b4133
         },
         {
             "title": ["Explain Simply"],
             "content": "Explain the following in a simple and easy-to-understand way",
             "icon_name": "psychology",
-<<<<<<< HEAD
-            "icon_color": "#008a57"
-        },
-        {
-            "title": ["Make a Plan"],
-            "content": "Help me create a step-by-step plan to accomplish the following",
-            "icon_name": "flowchart",
-            "icon_color": "#9239FF"
-        },
-        {
-            "title": ["Analyze Data"],
-            "content": "Help me analyze the following dataset and identify key patterns and insights",
-            "icon_name": "finance_mode",
-            "icon_color": "#20a17f"
-        },
-        {
-            "title": ["Brainstorm Ideas"],
-            "content": "Let's brainstorm creative ideas for the following",
-            "icon_name": "lightbulb",
-            "icon_color": "#cc7a00"
-=======
             "icon_color": "#20A17F"
         },
         # {
@@ -1051,7 +1006,6 @@
         "content": "Let's brainstorm creative ideas for the following",
         "icon_name": "lightbulb",
         "icon_color": "#cc7a00"
->>>>>>> 551b4133
         }
     ]
 
